# -*- encoding: utf-8 -*-
require 'resque'
require 'resque/pool/version'
require 'resque/pool/logging'
require 'resque/pool/pooled_worker'
require 'fcntl'
require 'yaml'

module Resque
  class Pool
    SIG_QUEUE_MAX_SIZE = 5
    DEFAULT_WORKER_INTERVAL = 5
    QUEUE_SIGS = [ :QUIT, :INT, :TERM, :USR1, :USR2, :CONT, :HUP, :WINCH, ]
    CHUNK_SIZE = (16 * 1024)

    include Logging
    attr_reader :config
    attr_reader :workers

    def initialize(config)
      init_config(config)
      @workers = {}
      procline "(initialized)"
    end

    # Config: after_prefork {{{

    # The `after_prefork` hook will be run in workers if you are using the
    # preforking master worker to save memory. Use this hook to reload
    # database connections and so forth to ensure that they're not shared
    # among workers.
    #
    # Call with a block to set the hook.
    # Call with no arguments to return the hook.
    def self.after_prefork(&block)
      block ? (@after_prefork = block) : @after_prefork
    end

    # Set the after_prefork proc.
    def self.after_prefork=(after_prefork)
      @after_prefork = after_prefork
    end

    def call_after_prefork!
      self.class.after_prefork && self.class.after_prefork.call
    end

    # }}}
    # Config: class methods to start up the pool using the default config {{{

    @config_files = ["resque-pool.yml", "config/resque-pool.yml"]
    class << self; attr_accessor :config_files; end
    def self.choose_config_file
      if ENV["RESQUE_POOL_CONFIG"]
        ENV["RESQUE_POOL_CONFIG"]
      else
        @config_files.detect { |f| File.exist?(f) }
      end
    end

    def self.run
      if GC.respond_to?(:copy_on_write_friendly=)
        GC.copy_on_write_friendly = true
      end
      Resque::Pool.new(choose_config_file).start.join
    end

    # }}}
    # Config: load config and config file {{{

    def config_file
      @config_file || (!@config && ::Resque::Pool.choose_config_file)
    end

    def init_config(config)
      case config
      when String, nil
        @config_file = config
      else
        @config = config.dup
      end
      load_config
    end

    def load_config
      if config_file
        @config = YAML.load_file(config_file)
      else
        @config ||= {}
      end
      environment and @config[environment] and config.merge!(@config[environment])
      config.delete_if {|key, value| value.is_a? Hash }
    end

    def environment
      if defined? Rails
        Rails.env
      else
        ENV['RACK_ENV'] || ENV['RAILS_ENV'] || ENV['RESQUE_ENV']
      end
    end

    # }}}

    # Sig handlers and self pipe management {{{

    def self_pipe; @self_pipe ||= [] end
    def sig_queue; @sig_queue ||= [] end

    def init_self_pipe!
      self_pipe.each { |io| io.close rescue nil }
      self_pipe.replace(IO.pipe)
      self_pipe.each { |io| io.fcntl(Fcntl::F_SETFD, Fcntl::FD_CLOEXEC) }
    end

    def init_sig_handlers!
      QUEUE_SIGS.each { |sig| trap_deferred(sig) }
      trap(:CHLD)     { |_| awaken_master }
    end

    def awaken_master
      begin
        self_pipe.last.write_nonblock('.') # wakeup master process from select
      rescue Errno::EAGAIN, Errno::EINTR
        # pipe is full, master should wake up anyways
        retry
      end
    end

    class QuitNowException < Exception; end
    # defer a signal for later processing in #join (master process)
    def trap_deferred(signal)
      trap(signal) do |sig_nr|
        if @waiting_for_reaper && [:INT, :TERM].include?(signal)
          log "Recieved #{signal}: short circuiting QUIT waitpid"
          raise QuitNowException
        end
        if sig_queue.size < SIG_QUEUE_MAX_SIZE
          sig_queue << signal
          awaken_master
        else
          log "ignoring SIG#{signal}, queue=#{sig_queue.inspect}"
        end
      end
    end

    def reset_sig_handlers!
      QUEUE_SIGS.each {|sig| trap(sig, "DEFAULT") }
    end

    def handle_sig_queue!
      case signal = sig_queue.shift
      when :USR1, :USR2, :CONT
        log "#{signal}: sending to all workers"
        signal_all_workers(signal)
      when :HUP
        log "HUP: reload config file and reload logfiles"
        load_config
        Logging.reopen_logs!
        log "HUP: gracefully shutdown old children (which have old logfiles open)"
        signal_all_workers(:QUIT)
        log "HUP: new children will inherit new logfiles"
        maintain_worker_count
      when :WINCH
        log "WINCH: gracefully stopping all workers"
        @config = {}
        maintain_worker_count
      when :QUIT
        log "QUIT: graceful shutdown, waiting for children"
        signal_all_workers(:QUIT)
        reap_all_workers(0) # will hang until all workers are shutdown
        :break
      when :INT
        log "INT: immediate shutdown (graceful worker shutdown)"
        signal_all_workers(:QUIT)
        :break
      when :TERM
        log "TERM: immediate shutdown (and immediate worker shutdown)"
        signal_all_workers(:TERM)
        :break
      end
    end

    # }}}
    # start, join, and master sleep {{{

    def start
      procline("(starting)")
      init_self_pipe!
      init_sig_handlers!
      maintain_worker_count
      procline("(started)")
      log "started manager"
      report_worker_pool_pids
      self
    end

    def report_worker_pool_pids
      if workers.empty?
        log "Pool is empty"
      else
        log "Pool contains worker PIDs: #{all_pids.inspect}"
      end
    end

    def join
      loop do
        reap_all_workers
        break if handle_sig_queue! == :break
        if sig_queue.empty?
          master_sleep
          monitor_memory_usage
          maintain_worker_count
        end
        procline("managing #{all_pids.inspect}")
      end
      procline("(shutting down)")
      #stop # gracefully shutdown all workers on our way out
      log "manager finished"
      #unlink_pid_safe(pid) if pid
    end

    def master_sleep
      begin
        ready = IO.select([self_pipe.first], nil, nil, 1) or return
        ready.first && ready.first.first or return
        loop { self_pipe.first.read_nonblock(CHUNK_SIZE) }
      rescue Errno::EAGAIN, Errno::EINTR
      end
    end

    # }}}
    # worker process management {{{

    def reap_all_workers(waitpid_flags=Process::WNOHANG)
      @waiting_for_reaper = waitpid_flags == 0
      begin
        loop do
          # -1, wait for any child process
          wpid, status = Process.waitpid2(-1, waitpid_flags)
          wpid or break
          worker = delete_worker(wpid)
          # TODO: close any file descriptors connected to worker, if any
          log "Reaped resque worker[#{status.pid}] (status: #{status.exitstatus}) queues: #{worker.queues.join(",")}"
        end
<<<<<<< HEAD
      rescue Errno::ECHILD, QuitNowException
=======
      rescue Errno::EINTR
        retry
      rescue Errno::ECHILD
>>>>>>> a0c35197
      end
    end

    def delete_worker(pid)
      worker = nil
      workers.detect do |queues, pid_to_worker|
        worker = pid_to_worker.delete(pid)
      end
      worker
    end

    def all_pids
      workers.map {|q,workers| workers.keys }.flatten
    end

    def signal_all_workers(signal)
      all_pids.each do |pid|
        Process.kill signal, pid
      end
    end

    def memory_usage(pid)
      smaps_filename = "/proc/#{pid}/smaps"
          
      #Grab actual memory usage from proc in MB
      begin
        mem_usage = `
          if [ -f #{smaps_filename} ];
            then
              grep Private_Dirty #{smaps_filename} | awk '{s+=$2} END {printf("%d", s/1000)}'
            else echo "0"
          fi
        `.to_i
        rescue Errno::EINTR
          retry
        end
    end
    
    def process_exists?(pid)
      begin
        ps_line = `ps -p #{pid} --no-header`
      rescue Errno::EINTR
        retry
      end
      !ps_line.nil? && ps_line.strip != ''
    end

    def hard_kill_workers
      @term_workers ||= []
      #look for workers that didn't terminate
      @term_workers.delete_if {|pid| !process_exists?(pid)}
      #send the rest a -9
      @term_workers.each {|pid| `kill -9 #{pid}`}
    end

    def add_killed_worker(pid)
      @term_workers ||= []
      @term_workers << pid if pid
    end

    def monitor_memory_usage
      #only check every minute
      if @last_mem_check.nil? || @last_mem_check < Time.now - 60
        hard_kill_workers

        all_pids.each do |pid|

          total_usage = memory_usage(pid)
          child_pid = find_child_pid(pid)
          
          total_usage += memory_usage(child_pid) if child_pid
          
          if total_usage > 500
            log "Terminating worker #{pid} for using #{total_usage}MB memory"
            stop_worker(pid)
          elsif total_usage > 250
            log "Gracefully shutting down worker #{pid} for using #{total_usage}MB memory"
            stop_worker(pid, :QUIT)
          end

        end

        @last_mem_check = Time.now
      end
    end

    def hostname
      begin
        @hostname ||= `hostname`.strip
      rescue Errno::EINTR
        retry
      end
    end

    def stop_worker(pid, signal=:TERM)
      begin
        worker = Resque.working.find do |w|
          host, worker_pid, queues = w.id.split(':')
          w if worker_pid.to_i == pid.to_i && host == hostname
        end
        if worker
          encoded_job = worker.job
          verb = signal == :QUIT ? 'Graceful' : 'Forcing'
          total_time = Time.now - Time.parse(encoded_job['run_at']) rescue 0
          log "#{verb} shutdown while processing: #{encoded_job} -- ran for #{'%.2f' % total_time}s"
        end

        Process.kill signal, pid
        if signal == :TERM
          add_killed_worker(pid)
          add_killed_worker(find_child_pid(pid))
        end
      rescue Errno::EINTR
        retry
      end
    end

    def find_child_pid(parent_pid)
      begin
        p = `ps --ppid #{parent_pid} -o pid --no-header`.to_i
        p == 0 ? nil : p
      rescue Errno::EINTR
        retry
      end
    end

    def orphaned_worker_count
      if @last_orphaned_check.nil? || @last_orphaned_check < Time.now - 60
        if @orphaned_pids.nil?
            printf_line = '%d %d\n'
          begin
            pids_with_parents = `ps -Af | grep resque | grep -v grep | grep -v resque-web | grep -v master | awk '{printf("%d %d\\n", $2, $3)}'`.split("\n")
          rescue Errno::EINTR
            retry
          end
          pids = pids_with_parents.collect {|x| x.split[0].to_i}
          parents = pids_with_parents.collect {|x| x.split[1].to_i}
          pids.delete_if {|x| parents.include?(x)}
          pids.delete_if {|x| all_pids.include?(x)}
          @orphaned_pids = pids
        elsif @orphaned_pids.size > 0
          @orphaned_pids.delete_if do |pid|
            begin
              ps_out = `ps --no-heading p #{pid}`
              ps_out.nil? || ps_out.strip == ''
            rescue Errno::EINTR
              retry
            end
          end
        end
        @last_orphaned_check = Time.now
        log "Current orphaned pids: #{@orphaned_pids}" if @orphaned_pids.size > 0
      end
      @orphaned_pids.size
    end

    # }}}
    # ???: maintain_worker_count, all_known_queues {{{

    def maintain_worker_count
      orphaned_offset = orphaned_worker_count / all_known_queues.size
      all_known_queues.each do |queues|
        delta = worker_delta_for(queues) - orphaned_offset
        spawn_missing_workers_for(queues, delta) if delta > 0
        quit_excess_workers_for(queues, delta)   if delta < 0
      end
    end

    def all_known_queues
      config.keys | workers.keys
    end

    # }}}
    # methods that operate on a single grouping of queues {{{
    # perhaps this means a class is waiting to be extracted

    def spawn_missing_workers_for(queues, delta)
      delta.times { spawn_worker!(queues) } if delta > 0
    end

    def quit_excess_workers_for(queues, delta)
      if delta < 0
        queue_pids = pids_for(queues)
        if queue_pids.size >= delta.abs
          queue_pids[0...delta.abs].each {|pid| Process.kill("QUIT", pid)}
        else
          queue_pids.each {|pid| Process.kill("QUIT", pid)}
        end
      end
    end

    def worker_delta_for(queues)
      config.fetch(queues, 0) - workers.fetch(queues, []).size
    end

    def pids_for(queues)
      workers[queues].keys
    end

    def spawn_worker!(queues)
      worker = create_worker(queues)
      pid = fork do
        log_worker "Starting worker #{worker}"
        call_after_prefork!
        reset_sig_handlers!
        #self_pipe.each {|io| io.close }
        begin
          worker.work(ENV['INTERVAL'] || DEFAULT_WORKER_INTERVAL) # interval, will block
        rescue Errno::EINTR
          log "Caught interrupted system call Errno::EINTR. Retrying."
          retry
        end
      end
      workers[queues] ||= {}
      workers[queues][pid] = worker
    end

    def create_worker(queues)
      queues = queues.to_s.split(',')
      worker = PooledWorker.new(*queues)
      worker.verbose = ENV['LOGGING'] || ENV['VERBOSE']
      worker.very_verbose = ENV['VVERBOSE']
      worker
    end

    # }}}

  end
end<|MERGE_RESOLUTION|>--- conflicted
+++ resolved
@@ -243,13 +243,9 @@
           # TODO: close any file descriptors connected to worker, if any
           log "Reaped resque worker[#{status.pid}] (status: #{status.exitstatus}) queues: #{worker.queues.join(",")}"
         end
-<<<<<<< HEAD
+      rescue Errno::EINTR
+        retry
       rescue Errno::ECHILD, QuitNowException
-=======
-      rescue Errno::EINTR
-        retry
-      rescue Errno::ECHILD
->>>>>>> a0c35197
       end
     end
 
